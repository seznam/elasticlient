--- conflicted
+++ resolved
@@ -107,13 +107,8 @@
 }
 
 
-<<<<<<< HEAD
 bool Scroll::next(elasticlient::JsonResult &parsedResult) {
-    Implementation::ScrollParams &scrollParameters = impl->scrollParameters;
-=======
-bool Scroll::next(Json::Value &parsedResult) {
     const Implementation::ScrollParams &scrollParameters = impl->scrollParameters;
->>>>>>> ffb50ce0
 
     if (!impl->isInitialized()) {
         LOG(LogLevel::WARNING, "There is no scroll initialized (call init() at first).");
