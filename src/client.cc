--- conflicted
+++ resolved
@@ -157,20 +157,13 @@
                                                          const std::string &body,
                                                          cpr::Response &response)
 {
-	cpr::Header header;
-	header["content-type"]="application/json; charset=UTF-8";
-    session.SetHeader(header);
     const std::string entireUrl = hostUrlList[currentHostIndex] + urlPath;
-<<<<<<< HEAD
-	session.SetUrl(cpr::Url(entireUrl));
-=======
     session.SetUrl(cpr::Url(entireUrl));
     cpr::Header header;
     if (!body.empty()) {
         header["Content-Type"] = "application/json; charset=utf-8";
     }
     session.SetHeader(header);
->>>>>>> d68e30e3
     session.SetBody(cpr::Body(body));
 
     switch (method) {
