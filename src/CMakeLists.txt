include_directories(${ELASTICLIENT_INCLUDE_DIRS}
                    ${CPR_INCLUDE_DIRS}
                    ${JSONCPP_INCLUDE_DIRS})

add_library(${ELASTICLIENT_LIBRARY}
            client.cc
            bulk.cc
            scroll.cc
            logging.cc

            "${ELASTICLIENT_INCLUDE_DIR}/elasticlient/client.h"
            "${ELASTICLIENT_INCLUDE_DIR}/elasticlient/logging.h"
            "${ELASTICLIENT_INCLUDE_DIR}/elasticlient/bulk.h"
            "${ELASTICLIENT_INCLUDE_DIR}/elasticlient/scroll.h")

if(BUILD_SHARED_LIBS)
    set_target_properties(${ELASTICLIENT_LIBRARY}
                          PROPERTIES
                              VERSION "${ELASTICLIENT_VERSION_MAJOR}.${ELASTICLIENT_VERSION_MINOR}.${ELASTICLIENT_VERSION_PATCH}"
                              SOVERSION ${ELASTICLIENT_VERSION_MAJOR})
endif()

target_link_libraries(${ELASTICLIENT_LIBRARY}
                      ${JSONCPP_LIBRARIES}
                      ${CPR_LIBRARIES})

<<<<<<< HEAD
set_target_properties(${ELASTICLIENT_LIBRARY}
                      PROPERTIES
                          VERSION "${ELASTICLIENT_VERSION_MAJOR}.${ELASTICLIENT_VERSION_MINOR}.${ELASTICLIENT_VERSION_PATCH}"
                          SOVERSION ${ELASTICLIENT_VERSION_MAJOR})

install(TARGETS ${ELASTICLIENT_LIBRARY}
             RUNTIME DESTINATION ${CMAKE_INSTALL_BINDIR}
             LIBRARY DESTINATION ${CMAKE_INSTALL_LIBDIR}
             ARCHIVE DESTINATION ${CMAKE_INSTALL_LIBDIR})
=======
install(TARGETS ${ELASTICLIENT_LIBRARY} LIBRARY
        DESTINATION lib)
>>>>>>> d68e30e3
<|MERGE_RESOLUTION|>--- conflicted
+++ resolved
@@ -2,7 +2,7 @@
                     ${CPR_INCLUDE_DIRS}
                     ${JSONCPP_INCLUDE_DIRS})
 
-add_library(${ELASTICLIENT_LIBRARY}
+add_library(${ELASTICLIENT_LIBRARY} SHARED
             client.cc
             bulk.cc
             scroll.cc
@@ -24,7 +24,6 @@
                       ${JSONCPP_LIBRARIES}
                       ${CPR_LIBRARIES})
 
-<<<<<<< HEAD
 set_target_properties(${ELASTICLIENT_LIBRARY}
                       PROPERTIES
                           VERSION "${ELASTICLIENT_VERSION_MAJOR}.${ELASTICLIENT_VERSION_MINOR}.${ELASTICLIENT_VERSION_PATCH}"
@@ -33,8 +32,4 @@
 install(TARGETS ${ELASTICLIENT_LIBRARY}
              RUNTIME DESTINATION ${CMAKE_INSTALL_BINDIR}
              LIBRARY DESTINATION ${CMAKE_INSTALL_LIBDIR}
-             ARCHIVE DESTINATION ${CMAKE_INSTALL_LIBDIR})
-=======
-install(TARGETS ${ELASTICLIENT_LIBRARY} LIBRARY
-        DESTINATION lib)
->>>>>>> d68e30e3
+             ARCHIVE DESTINATION ${CMAKE_INSTALL_LIBDIR})